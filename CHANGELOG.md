# 0.4.0

## Bug Fixes

- Fix a potential crash bug in the transaction pool compoenent

- Stop marking OverlayAccount dirty on read access. This will influnce the state root. 

- Do not mark OverlayAccount dirty in sub_balance 0 for non-existence account.

- Add missing transaction verifications for invalid block.

- Fill in correct block gas limit value for mining.

<<<<<<< HEAD
- Set block gas limit for Genesis block to 30_000_000.
=======
- Fix definitions and logics in transaction early execution error checking.
>>>>>>> abf68a55

## Improvements

- Improve the transaction address check at RPC

## EVM Updates

- Decide the storage owner (who is responsible for storage collateral) at the beginning of the transaction. 

- Only check the storage limit and balance for storage collateral at the end of EVM execution. 

# 0.3.2

## Bug Fixes

- Fix an issue that GetBlockHashesByEpoch containing blocks before checkpoint may cause the node to crash.

- Quick fix for possible duplicate block inserted into the consensus worker thread.

# 0.3.0

## Blockchain Core Updates (Not Backward Compatible)

- Changes the address scheme of Conflux. All normal address now start with 0x1.
All smart contracts address now start with 0x8. Note that your private key will
still work as long as you replace the first character in your hex address with
``0x1``. For example, if your address is 0x7b5c..., after this update your
address will change to 0x1b5c...

- Changes the state Merkle root calculation method. Merkle is calculated based
on constructed raw keccak input byte string instead of serialized rlp; checks if
compressed_path starts on the second nibble of a byte; makes sure that with the
constructed keccak input string adversary cannot construct a compressed path to
create a path Merkle of the same value as a node Merkle.

- Each epoch now has a limit of executing 200 blocks. If there are more than
200 blocks in an epoch. Only the last 200 blocks will be executed. This change
is designed to battle DoS attacks about hiding and generating a lot of blocks
suddenly.

- Add storage_root support in Conflux MPT. Define storage root as the Merkle
root computed on the account's storage subtree root node, ignoring the
compressed path; 2) force the storage root node to existing by setting a
StorageLayout value at the storage node. 

You need to use new SDK tools to connect with the main chain, otherwise your
transaction will be rejected as invalid. 

## EVM Updates

- Change the gas used in SSTORE operation to 5000 gas, no matter the zero-ness
is changed or not. And we no longer refund gas in releasing storage entry. 

## RPC/CLI Updates

- Change the CLI interface subcommand from `debug` to `local`. Its
functionality remains the same.

- Add a RPC cfx_getSkippedBlocksByEpoch to query skipped blocks of an epoch

- Add a corresponding CLI interface to query skipped blocks via local RPC

- Refactor RPC interface now most RPC takes HEX parameters and returns HEX

## Bug Fixes

- Fix an issue that may cause the P2P layer to not propagate out-of-era blocks properly

- Fix an issue that Conflux RPC may return incorrect estimate.

- Fix an issue that virtual call RPC may fail if the caller does not have enough balance

- Fix an issue that failing to send a pending request can make a block not received.

- Fix an issue that not-graph-ready compact blocks are not fully received.


## Improvements

- Make the consensus layer to prioritize meaningful blocks first. It will
improve the overall performance in facing of DoS attacks. It will also
prioritize self-mined blocks as a desirable effect.<|MERGE_RESOLUTION|>--- conflicted
+++ resolved
@@ -12,11 +12,9 @@
 
 - Fill in correct block gas limit value for mining.
 
-<<<<<<< HEAD
 - Set block gas limit for Genesis block to 30_000_000.
-=======
+
 - Fix definitions and logics in transaction early execution error checking.
->>>>>>> abf68a55
 
 ## Improvements
 
