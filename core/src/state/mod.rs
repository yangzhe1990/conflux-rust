--- conflicted
+++ resolved
@@ -993,28 +993,6 @@
                 StorageKey::new_code_root_key(address),
                 debug_record.as_deref_mut(),
             )?;
-<<<<<<< HEAD
-=======
-            if let Some(storage_key_value) = storages_opt {
-                for (key, value) in storage_key_value {
-                    if let StorageKey::StorageKey { .. } =
-                        StorageKey::from_delta_mpt_key(&key[..])
-                    {
-                        let storage_value =
-                            rlp::decode::<StorageValue>(value.as_ref())?;
-                        let storage_owner =
-                            storage_value.owner.as_ref().unwrap_or(address);
-                        assert!(self.exists(storage_owner)?);
-                        self.sub_collateral_for_storage(
-                            storage_owner,
-                            &COLLATERAL_PER_STORAGE_KEY,
-                        )?;
-                    }
-                }
-            }
-        }
-        for address in &killed_addresses {
->>>>>>> 26d2c3b5
             self.db.delete(
                 StorageKey::new_account_key(address),
                 debug_record.as_deref_mut(),
@@ -1176,10 +1154,6 @@
         }
         drop(account_cache_read_guard);
         for storage_owner in &storage_refund_list {
-            self.register_unrefunded_collateral(
-                storage_owner,
-                &COLLATERAL_PER_STORAGE_KEY,
-            )?;
             self.sub_collateral_for_storage(
                 storage_owner,
                 &COLLATERAL_PER_STORAGE_KEY,
